# MOATAppSpectra

## Overview
MOATAppSpectra is a Flask web application for analysing manufacturing quality
data across Automated Optical Inspection (AOI), Final Inspection (FI), and MOAT
(Production Process Monitoring) reports. The application factory in
[`app/__init__.py`](app/__init__.py) configures Flask, loads environment
variables (including the secret key), and establishes the Supabase client used
throughout the site. Authentication and the main analytical workflows are
registered as blueprints to keep the web UI modular.

## Features
- **Authentication** – [`app/auth/routes.py`](app/auth/routes.py) provides
  username/password login, session management, and logout views to secure the
  dashboards.
- **Report ingestion & saved queries** – The routes in
  [`app/main/routes.py`](app/main/routes.py) accept AOI, FI, and MOAT (PPM)
  uploads, normalise data for preview, and store the records in Supabase. The
  same module also exposes CRUD endpoints for saved AOI, FI, and PPM queries so
  that frequently used filters can be reused across sessions.
- **Analysis dashboards** – `/analysis/ppm`, `/analysis/aoi`, and `/analysis/fi`
  render interactive dashboards, while the AOI/FI daily views combine data into
  operational summaries for recent production activity.
- **Tools & reporting** – Assembly forecasting tools consolidate MOAT and AOI
  data to predict demand, and the generated report endpoints supply Integrated,
  Operator, and AOI Daily report exports for downstream consumers.
- **AOI operator grading API** – [`api_aoi_grading.py`](api_aoi_grading.py)
  exposes a standalone FastAPI service that grades operator reliability and
  provides detailed breakdowns for external systems.

## Configuration
### Environment variables
Set the following variables (a `.env` file is supported via `python-dotenv`):

- `SECRET_KEY` – Flask session secret.
- `SUPABASE_URL` and `SUPABASE_SERVICE_KEY` – Supabase project credentials used
  by the web app to query and persist report data.
- `USER_PASSWORD` and `ADMIN_PASSWORD` – Passwords hashed at startup for the two
  built-in user accounts defined in `app/auth/routes.py`.
- `NON_AOI_PHRASES_FILE` (optional) – Path to a JSON file containing FI rejection
  phrases to ignore when calculating AOI grades. Defaults to
  `config/non_aoi_phrases.json`.

### Non-AOI phrases
The ignore list in [`config/non_aoi_phrases.json`](config/non_aoi_phrases.json)
contains a JSON array of phrases to exclude from AOI grade calculations. Update
this file (or point `NON_AOI_PHRASES_FILE` to an alternative path) and restart
the Flask process to pick up changes.

### MOAT report date offset
Historical MOAT records store `Report Date` one day late. Until those upstream
records are corrected, [`app/db.py`](app/db.py) subtracts one day from each
retrieved MOAT row so that charts and exports display the original run date.
Remove the helper once the source data is fixed.

## Run
1. Install dependencies in your environment:
   ```bash
   pip install -r requirements.txt
   ```
2. Start the Flask application (after configuring the environment variables):
   ```bash
   python run.py
   ```
   The script loads variables from `.env`, builds the app factory, and launches a
   development server on `http://127.0.0.1:5000/`.
3. Launch the AOI operator grading API when needed:
   ```bash
   uvicorn api_aoi_grading:app --reload --port 8080
   ```
   This FastAPI service powers external integrations that require operator grade
   calculations.

### WeasyPrint native dependencies
PDF exports rely on [WeasyPrint](https://weasyprint.org/), which in turn needs
platform-specific libraries for font handling and rendering. Install the native
dependencies before attempting to generate Integrated, Operator, or AOI Daily
report PDFs:

<<<<<<< HEAD
- **macOS (Homebrew):** `brew install cairo gobject-introspection pango`. If your
  Homebrew prefix is non-standard (for example, when using an Apple Silicon
  machine), set the `WEASYPRINT_NATIVE_LIB_PATHS` environment variable to point
  to the directories or specific libraries installed by Homebrew, e.g.:

  ```bash
  export WEASYPRINT_NATIVE_LIB_PATHS="/opt/homebrew/lib"
  ```

=======
- **macOS (Homebrew):** `brew install cairo gobject-introspection pango`
>>>>>>> 505046a5
- **Debian/Ubuntu:** `sudo apt-get install libcairo2 libgdk-pixbuf2.0-0 libpango-1.0-0 gir1.2-pango-1.0`

Once the packages are present, `pip install -r requirements.txt` will install
WeasyPrint and the Flask endpoints will be able to stream PDF responses.<|MERGE_RESOLUTION|>--- conflicted
+++ resolved
@@ -77,7 +77,6 @@
 dependencies before attempting to generate Integrated, Operator, or AOI Daily
 report PDFs:
 
-<<<<<<< HEAD
 - **macOS (Homebrew):** `brew install cairo gobject-introspection pango`. If your
   Homebrew prefix is non-standard (for example, when using an Apple Silicon
   machine), set the `WEASYPRINT_NATIVE_LIB_PATHS` environment variable to point
@@ -87,9 +86,7 @@
   export WEASYPRINT_NATIVE_LIB_PATHS="/opt/homebrew/lib"
   ```
 
-=======
 - **macOS (Homebrew):** `brew install cairo gobject-introspection pango`
->>>>>>> 505046a5
 - **Debian/Ubuntu:** `sudo apt-get install libcairo2 libgdk-pixbuf2.0-0 libpango-1.0-0 gir1.2-pango-1.0`
 
 Once the packages are present, `pip install -r requirements.txt` will install
